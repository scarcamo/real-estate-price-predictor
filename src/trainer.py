import json
import logging
import os
import time
from typing import Dict, Any, Tuple, Optional

import mlflow
import mlflow.lightgbm
import mlflow.sklearn
import mlflow.xgboost
import numpy as np
import optuna
import xgboost as xgb
import lightgbm as lgb
from optuna.integration import MLflowCallback
from sklearn.metrics import mean_absolute_percentage_error, mean_squared_error, r2_score
from sklearn.model_selection import KFold
import pandas as pd

from src.model_factory import get_model_params, build_model_pipeline
from src.data_manager import DataManager

def evaluate_model(y_true, y_pred, prefix=""):
    """Evaluate model performance using multiple metrics"""
    rmse = np.sqrt(mean_squared_error(y_true, y_pred))
    mape = mean_absolute_percentage_error(y_true, y_pred)
    r2 = r2_score(y_true, y_pred)
    metrics = {
        f"{prefix}_rmse": rmse,
        f"{prefix}_mape": mape,
        f"{prefix}_r2": r2,
    }
    logging.info(
        f"{prefix.capitalize()} Metrics: RMSE={rmse:.4f}, MAPE={mape:.4f}, R2={r2:.4f}"
    )
    return metrics

def get_selected_features(selected_features_filename_with_path: str) -> Tuple[list, dict]:
    """Load selected features and metadata from JSON file"""
    logging.info(f"\nLoading selected feature names from {selected_features_filename_with_path}...")
    selected_features_names = []
    feature_selection_metadata = {}
    
    try:
        with open(selected_features_filename_with_path, "r") as f:
            feature_data = json.load(f)
            selected_features_names = feature_data.get("selected_features", [])
            feature_selection_metadata = feature_data.get("metadata", {})
            
            if not selected_features_names:
                logging.warning(f"No 'selected_features' array found or array is empty in {selected_features_filename_with_path}.")
            if not feature_selection_metadata:
                logging.warning(f"No 'metadata' dictionary found or dictionary is empty in {selected_features_filename_with_path}.")
            else:
                logging.info(f"Loaded feature selection metadata: {feature_selection_metadata}")

    except FileNotFoundError:
        logging.error(
            f"Feature selection file not found at {selected_features_filename_with_path}. Cannot proceed with this feature set."
        )
        raise
    except (json.JSONDecodeError, ValueError) as e:
        logging.error(f"Error loading or validating feature selection metadata from {selected_features_filename_with_path}: {e}")
        raise

    return selected_features_names, feature_selection_metadata

class ModelTrainer:
    def __init__(self, config: Dict[str, Any], data_manager: DataManager, feature_set_name: str):
        self.config = config
        self.data_manager = data_manager
        self.model_prefix = "model__"
        self.feature_set_name = feature_set_name
        self.experiment_version = config.get("experiment_version", "v1")
        
    def train_evaluate_log(
        self,
        model_name: str,
        model_config: Dict[str, Any],
        selected_feature_names: list,
        cv_strategy: KFold,
        parent_run_id: Optional[str] = None,
        feature_selection_metadata: Optional[Dict] = None,
    ) -> Tuple[Optional[str], Optional[optuna.Study]]:
        """Train, evaluate and log a model with hyperparameter tuning"""
        logging.info(f"Tuning {model_name} with Optuna...")
        start_time = time.time()

        # Fit preprocessor once on all training data
        if feature_selection_metadata:
            apply_scaling = feature_selection_metadata.get("apply_scale_transform", self.config["APPLY_SCALE_TRANSFORM"])
            apply_pca = feature_selection_metadata.get("apply_pca_img_transform", self.config["APPLY_PCA_IMG_TRANSFORM"])
            n_pca_components = feature_selection_metadata.get("n_pca_components", self.config["N_PCA_COMPONENTS"])
            logging.info(f"Using feature selection metadata for transformer - "
                        f"scaling={apply_scaling}, pca={apply_pca}, n_components={n_pca_components}")
        else:
            apply_scaling = self.config["APPLY_SCALE_TRANSFORM"]
            apply_pca = self.config["APPLY_PCA_IMG_TRANSFORM"]
            n_pca_components = self.config["N_PCA_COMPONENTS"]
            logging.warning(f"No feature selection metadata available, using config defaults")

        # Create and fit transformer on all training data
        data_transformer = self.data_manager.create_data_transformer(
            apply_scaling=apply_scaling,
            apply_pca=apply_pca,
            n_pca_components=n_pca_components
        )
        data_transformer.fit(self.data_manager.X_train_full_raw.copy(), self.data_manager.get_log_transformed_target())

        # Get the valid feature names that exist after transformation
        sample_transformed = data_transformer.transform(self.data_manager.X_train_full_raw.head(1).copy())
        transformed_feature_names = data_transformer.get_feature_names_out()
        sample_df = pd.DataFrame(sample_transformed, columns=transformed_feature_names)
        
        valid_selected_features = [
            name for name in selected_feature_names
            if name in sample_df.columns
        ]
        
        missing_features = [
            name for name in selected_feature_names
            if name not in sample_df.columns
        ]
        
        if missing_features:
            logging.warning(f"Missing {len(missing_features)} features from selected list: {missing_features[:10]}{'...' if len(missing_features) > 10 else ''}")
            logging.warning(f"This is likely due to OneHotEncoder min_frequency filtering or rare categories. Continuing with {len(valid_selected_features)} available features.")
            raise ValueError(f"Missing {len(missing_features)} features from selected list: {missing_features[:10]}{'...' if len(missing_features) > 10 else ''}")
        
        if not valid_selected_features:
            logging.error(f"CRITICAL ERROR - No valid selected features remaining after transformation!")
            return None, None

        def objective(trial):
            fold_scores = []
            for fold_idx, (train_idx, val_idx) in enumerate(cv_strategy.split(
                self.data_manager.X_train_full_raw, 
                self.data_manager.get_log_transformed_target()
            )):
                try:
                    fold_score = self._process_fold(
                        trial, fold_idx, train_idx, val_idx, model_name, model_config, valid_selected_features, data_transformer
                    )
                    if fold_score is not None:
                        fold_scores.append(fold_score)
                except optuna.TrialPruned:
                    logging.warning(f"Trial pruned for fold {fold_idx}")
                    return float("inf") if self.config["optuna"]["direction"] == "minimize" else float("-inf")
                except Exception as e:
                    logging.error(f"Trial fold failed for {model_name}: {e}", exc_info=True)
                    return float("inf") if self.config["optuna"]["direction"] == "minimize" else float("-inf")

            if not fold_scores:
                logging.warning(f"No fold scores recorded for trial in {model_name}. Returning non-optimal score.")
                return float("inf") if self.config["optuna"]["direction"] == "minimize" else float("-inf")
            
            return np.mean(fold_scores)

        # Setup and run Optuna study
        study = self._setup_optuna_study(model_name)

        current_completed_trials = len(study.trials)
        logging.info(f"DEBUG: Optuna study '{study.study_name}' loaded with {current_completed_trials} existing trials.")

        total_desired_trials = self.config['optuna']['n_trials']

        trials_to_run = max(0, total_desired_trials - current_completed_trials)
        logging.info(f"DEBUG: Study already has {current_completed_trials} trials. Aiming for {total_desired_trials} total trials. Will run {trials_to_run} new trials.")

        mlflow_callback = self._setup_mlflow_callback()
        
<<<<<<< HEAD
        study.optimize(
            objective,
            n_trials=self.config["optuna"]["n_trials"],
            # callbacks=[mlflow_callback],
            n_jobs=-1,
            gc_after_trial=True,
        )
        
=======

        if trials_to_run > 0:
            study.optimize(
                objective,
                n_trials=trials_to_run,
                # callbacks=[mlflow_callback],
                n_jobs=1,
                gc_after_trial=True,
            )
        else:
            logging.info(f"DEBUG: Study already has {current_completed_trials} trials, which meets or exceeds the target of {total_desired_trials}. No new trials will be run in this call.")

>>>>>>> 48e562e7
        tuning_duration = time.time() - start_time
        logging.info(f"Optuna hyperparameter tuning for {model_name} finished in {tuning_duration:.2f} seconds.")

        # Train final model with best parameters
        final_run_id = self._train_final_model(
            model_name,
            model_config,
            study.best_trial.params,
            study.best_trial.value,
            valid_selected_features,
            tuning_duration,
            start_time,
            parent_run_id,
            data_transformer
        )

        return final_run_id, study

    def _process_fold(self, trial, fold_idx, train_idx, val_idx, model_name, model_config, selected_feature_names, data_transformer):
        """Process a single cross-validation fold"""
        # Get data for this fold
        X_fold_train_raw = self.data_manager.X_train_full_raw.iloc[train_idx]
        y_fold_train_log = self.data_manager.get_log_transformed_target().iloc[train_idx]
        X_fold_val_raw = self.data_manager.X_train_full_raw.iloc[val_idx]
        y_fold_val_log = self.data_manager.get_log_transformed_target().iloc[val_idx]

        # Transform fold data using the pre-fitted transformer
        X_fold_train_processed_np = data_transformer.transform(X_fold_train_raw.copy())
        X_fold_val_processed_np = data_transformer.transform(X_fold_val_raw.copy())
        
        # Convert numpy arrays to DataFrames with proper column names
        try:
            transformed_feature_names = data_transformer.get_feature_names_out()
            X_fold_train_processed_df = pd.DataFrame(
                X_fold_train_processed_np,
                columns=transformed_feature_names,
                index=X_fold_train_raw.index,
            )
            X_fold_val_processed_df = pd.DataFrame(
                X_fold_val_processed_np,
                columns=transformed_feature_names,
                index=X_fold_val_raw.index,
            )
        except Exception as e:
            logging.error(f"Fold {fold_idx}: Error getting feature names from transformer: {e}. Skipping fold.")
            return None

        # Use the pre-validated selected features
        X_fold_train_selected = X_fold_train_processed_df[selected_feature_names]
        X_fold_val_selected = X_fold_val_processed_df[selected_feature_names]

        # Get parameters and train model
        params = get_model_params(model_name, trial)
        trial_model_instance = model_config["model"]
        model_pipeline = build_model_pipeline(trial_model_instance)
        model_pipeline.set_params(**params)

        model_pipeline.fit(X_fold_train_selected, y_fold_train_log)
        y_pred_val_log = model_pipeline.predict(X_fold_val_selected)
        
        # Calculate metrics
        y_pred_val_orig = np.exp(y_pred_val_log)
        y_fold_val_orig = np.exp(y_fold_val_log)

        if self.config["optuna"]["scoring_metric"] == "mape":
            score = mean_absolute_percentage_error(y_fold_val_orig, y_pred_val_orig)
        elif self.config["optuna"]["scoring_metric"] == "rmse":
            score = np.sqrt(mean_squared_error(y_fold_val_orig, y_pred_val_orig))
        else:  # Default to mape
            score = mean_absolute_percentage_error(y_fold_val_orig, y_pred_val_orig)

        trial.report(score, fold_idx)
        if trial.should_prune():
            raise optuna.TrialPruned()
            
        return score

    def _setup_optuna_study(self, model_name: str) -> optuna.Study:
        """Setup Optuna study"""
        scoring_metric = self.config["optuna"]["scoring_metric"]
        study_name = f"{model_name}_{self.feature_set_name}_{scoring_metric}_{self.experiment_version}_study"
        logging.info(f"Using Optuna study '{study_name}' with storage '{self.config['optuna']['study_db_path']}'")

        study = optuna.create_study(
            storage=self.config["optuna"]["study_db_path"],
            study_name=study_name,
            direction=self.config["optuna"]["direction"],
            load_if_exists=True,
            sampler=optuna.samplers.TPESampler(seed=self.config['RANDOM_STATE']),
            pruner=optuna.pruners.MedianPruner(),
        )

        study.set_user_attr("run_type", "optuna_run")
        study.set_user_attr("model_name", model_name)
        study.set_user_attr("feature_set_name", self.feature_set_name)
        study.set_user_attr("experiment_version", self.experiment_version)
        study.set_user_attr("scoring_metric", scoring_metric)
        study.set_user_attr("cv_folds", self.config["CV_FOLDS"])
        study.set_user_attr("random_state", self.config["RANDOM_STATE"])
        study.set_user_attr("n_trials_optuna", self.config["optuna"]["n_trials"])
        study.set_user_attr("tuning_scoring_metric", self.config["optuna"]["scoring_metric"])
        study.set_user_attr("optuna_direction", self.config["optuna"]["direction"])

        return study

    def _setup_mlflow_callback(self) -> MLflowCallback:
        """Setup MLflow callback for Optuna"""
        return MLflowCallback(
            tracking_uri=mlflow.get_tracking_uri(),
            create_experiment=False,
            metric_name=self.config["MLFLOW_CALLBACK_METRIC_NAME"],
            tag_study_user_attrs=True,
            tag_trial_user_attrs=True,
            mlflow_kwargs={"nested": True},
        )

    def _train_final_model(
        self,
        model_name: str,
        model_config: Dict[str, Any],
        best_params: Dict[str, Any],
        best_score: float,
        selected_feature_names: list,
        tuning_duration: float,
        start_time: float,
        parent_run_id: Optional[str] = None,
        data_transformer=None,
    ) -> Optional[str]:
        """Train and log the final model using the best parameters"""
        logging.info(f"Training final model for {model_name} using best parameters...")

        # Transform data using the pre-fitted transformer
        X_train_processed_final_df, X_test_processed_final_df = self.data_manager.get_transformed_data(data_transformer)

        # Use the pre-validated selected features
        X_train_selected_final = X_train_processed_final_df[selected_feature_names]
        X_test_selected_final = X_test_processed_final_df[selected_feature_names]

        # Train final model
        final_model_instance = model_config["model"]
        best_model_pipeline = build_model_pipeline(final_model_instance)
        
        final_params = best_params.copy()
        final_params[f"{self.model_prefix}n_jobs"] = -1
        logging.info("Set model n_jobs to -1 for final training.")

        best_model_pipeline.set_params(**final_params)
        
        best_model_pipeline.set_params(**best_params)
        best_model_pipeline.fit(X_train_selected_final, self.data_manager.get_log_transformed_target())

        # Make predictions
        Y_predict_train_log = best_model_pipeline.predict(X_train_selected_final)
        Y_predict_test_log = best_model_pipeline.predict(X_test_selected_final)
        Y_predict_train_orig = np.exp(Y_predict_train_log)
        Y_predict_test_orig = np.exp(Y_predict_test_log)

        # Calculate metrics
        train_metrics = evaluate_model(
            np.exp(self.data_manager.get_log_transformed_target()),
            Y_predict_train_orig,
            prefix="train_final"
        )
        test_metrics = evaluate_model(
            self.data_manager.get_test_target(),
            Y_predict_test_orig,
            prefix="test_final"
        )

        # Log to MLflow
        run_tags = {}
        if parent_run_id:
            run_tags["mlflow.parentRunId"] = parent_run_id

        with mlflow.start_run(
            run_name=f"{model_name}_{self.feature_set_name}_{self.config['optuna']['scoring_metric']}_{self.experiment_version}_BEST",
            tags=run_tags,
            nested=True,
        ) as run:
            self._log_to_mlflow(
                run,
                model_name,
                best_params,
                best_score,
                train_metrics,
                test_metrics,
                tuning_duration,
                time.time() - start_time,
                best_model_pipeline,
                X_train_selected_final,
                selected_feature_names,
                None
            )
            return run.info.run_id

    def _log_to_mlflow(
        self,
        run,
        model_name: str,
        best_params: Dict[str, Any],
        best_score: float,
        train_metrics: Dict[str, float],
        test_metrics: Dict[str, float],
        tuning_duration: float,
        total_duration: float,
        model_pipeline,
        input_example_data,
        selected_feature_names: list,
        feature_selection_metadata: Optional[Dict] = None,
    ) -> None:
        """Log all relevant information to MLflow"""
        mlflow.set_tag("run_type", "best_run")
        mlflow.set_tag("experiment_version", self.experiment_version)
        mlflow.log_param("model_name", model_name)
        mlflow.set_tag("feature_set", self.feature_set_name)
        mlflow.log_param("num_selected_features", len(selected_feature_names))
        mlflow.log_params({k: v for k, v in best_params.items()})

        # Log configuration parameters
        mlflow.log_param("cv_folds", self.config["CV_FOLDS"])
        mlflow.log_param("random_state", self.config["RANDOM_STATE"])
        mlflow.log_param("n_trials_optuna", self.config["optuna"]["n_trials"])
        mlflow.log_param("tuning_scoring_metric", self.config["optuna"]["scoring_metric"])
        mlflow.log_param("optuna_direction", self.config["optuna"]["direction"])

        # Log feature selection metadata
        if feature_selection_metadata:
            for key, value in feature_selection_metadata.items():
                if key in ('rfe_step_size', 'n_estimators', 'method'):
                    mlflow.log_param(f"fs_{key}", value)
                else:
                    mlflow.log_param(f"{key}", value)

        # Log metrics
        mlflow.log_metric(self.config["MLFLOW_CALLBACK_METRIC_NAME"], best_score)
        mlflow.log_metric(f"best_optuna_cv_{self.config['optuna']['scoring_metric']}", best_score)
        mlflow.log_metrics(train_metrics)
        mlflow.log_metrics(test_metrics)
        mlflow.log_metric("tuning_duration_sec", tuning_duration)
        mlflow.log_metric("total_pipeline_duration_sec", total_duration)

        # Log model
        model_step_in_pipeline = model_pipeline.named_steps["model"]
        try:
            if isinstance(model_step_in_pipeline, xgb.XGBModel):
                mlflow.xgboost.log_model(
                    model_step_in_pipeline,
                    f"{model_name}_model",
                    input_example=input_example_data,
                    pip_requirements=None, 
                    extra_pip_requirements=None,
                )
            elif isinstance(model_step_in_pipeline, lgb.LGBMModel):
                mlflow.lightgbm.log_model(
                    model_step_in_pipeline,
                    f"{model_name}_model",
                    input_example=input_example_data,
                    pip_requirements=None,  # Disable automatic pip requirement detection
                    extra_pip_requirements=None,
                )
            else:
                mlflow.sklearn.log_model(
                    model_pipeline,
                    f"{model_name}_pipeline",
                    input_example=input_example_data,
                    pip_requirements=None,  # Disable automatic pip requirement detection
                    extra_pip_requirements=None,
                )
        except Exception as e:
            logging.error(f"Error logging model {model_name}: {e}")

        # Log feature list
        feature_list_path = "final_selected_features_list.txt"
        with open(feature_list_path, "w") as f:
            for feature in selected_feature_names:
                f.write(f"{feature}\n")
        mlflow.log_artifact(feature_list_path, artifact_path="feature_info")
        if os.path.exists(feature_list_path):
            os.remove(feature_list_path) <|MERGE_RESOLUTION|>--- conflicted
+++ resolved
@@ -169,29 +169,18 @@
 
         mlflow_callback = self._setup_mlflow_callback()
         
-<<<<<<< HEAD
-        study.optimize(
-            objective,
-            n_trials=self.config["optuna"]["n_trials"],
-            # callbacks=[mlflow_callback],
-            n_jobs=-1,
-            gc_after_trial=True,
-        )
-        
-=======
 
         if trials_to_run > 0:
             study.optimize(
                 objective,
                 n_trials=trials_to_run,
                 # callbacks=[mlflow_callback],
-                n_jobs=1,
+                n_jobs=-1,
                 gc_after_trial=True,
             )
         else:
             logging.info(f"DEBUG: Study already has {current_completed_trials} trials, which meets or exceeds the target of {total_desired_trials}. No new trials will be run in this call.")
 
->>>>>>> 48e562e7
         tuning_duration = time.time() - start_time
         logging.info(f"Optuna hyperparameter tuning for {model_name} finished in {tuning_duration:.2f} seconds.")
 
